--- conflicted
+++ resolved
@@ -409,14 +409,7 @@
    },
    "outputs": [],
    "source": [
-<<<<<<< HEAD
-    "from snorkel.learning import GenerativeModel\n",
-    "\n",
-    "gen_model = GenerativeModel(lf_propensity=True)\n",
-    "gen_model.train(L_train)"
-=======
     "L_train.get_candidate(session, 0)"
->>>>>>> b268ac9c
    ]
   },
   {
@@ -468,9 +461,6 @@
    },
    "outputs": [],
    "source": [
-<<<<<<< HEAD
-    "gen_model.weights.lf_accuracy"
-=======
     "from snorkel.learning import GenerativeModel\n",
     "\n",
     "gen_model = GenerativeModel()\n",
@@ -482,22 +472,17 @@
    "metadata": {},
    "source": [
     "We now apply the generative model to the training candidates to get the noise-aware training label set. We'll refer to these as the training marginals:"
->>>>>>> b268ac9c
-   ]
-  },
-  {
-   "cell_type": "code",
-   "execution_count": null,
-   "metadata": {
-    "collapsed": false
-   },
-   "outputs": [],
-   "source": [
-<<<<<<< HEAD
-    "gen_model.weights.lf_propensity"
-=======
+   ]
+  },
+  {
+   "cell_type": "code",
+   "execution_count": null,
+   "metadata": {
+    "collapsed": false
+   },
+   "outputs": [],
+   "source": [
     "train_marginals = gen_model.marginals(L_train)"
->>>>>>> b268ac9c
    ]
   },
   {
@@ -535,12 +520,7 @@
    },
    "outputs": [],
    "source": [
-<<<<<<< HEAD
-    "%time F_dev = feature_manager.update(session, dev, 'Train Features', False)\n",
-    "F_dev"
-=======
     "gen_model.weights.lf_accuracy()"
->>>>>>> b268ac9c
    ]
   },
   {
@@ -560,12 +540,7 @@
    },
    "outputs": [],
    "source": [
-<<<<<<< HEAD
-    "%time F_dev = feature_manager.load(session, dev, 'Train Features')\n",
-    "F_dev"
-=======
     "L_dev = labeler.apply_existing(split=1)"
->>>>>>> b268ac9c
    ]
   },
   {
@@ -614,11 +589,6 @@
    },
    "outputs": [],
    "source": [
-<<<<<<< HEAD
-    "from snorkel.learning.utils import MentionScorer\n",
-    "\n",
-    "searcher = RandomSearch(disc_model, F_train, train_marginals, 10, MentionScorer, iter_param, rate_param, reg_param)"
-=======
     "from snorkel.viewer import SentenceNgramViewer\n",
     "\n",
     "# NOTE: This if-then statement is only to avoid opening the viewer during automated testing of this notebook\n",
@@ -628,7 +598,6 @@
     "    sv = SentenceNgramViewer(fn, session)\n",
     "else:\n",
     "    sv = None"
->>>>>>> b268ac9c
    ]
   },
   {
